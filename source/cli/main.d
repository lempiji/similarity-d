--- conflicted
+++ resolved
@@ -17,13 +17,9 @@
     __gshared bool lastCrossFile;
     __gshared bool lastNoSizePenalty;
     __gshared bool lastPrintResult;
-<<<<<<< HEAD
     __gshared bool lastExcludeNested;
     FunctionInfo[] collectFunctionsInDir(string dir, bool includeUnittests = true, bool excludeNested = false)
-=======
     __gshared bool lastHelpWanted;
-    FunctionInfo[] collectFunctionsInDir(string dir, bool includeUnittests = true)
->>>>>>> 53fc4ac8
     {
         lastIncludeUnittests = includeUnittests;
         lastExcludeNested = excludeNested;
@@ -69,11 +65,8 @@
         lastCrossFile = crossFile;
         lastNoSizePenalty = noSizePenalty;
         lastPrintResult = printResult;
-<<<<<<< HEAD
         lastExcludeNested = excludeNested;
-=======
         lastHelpWanted = helpInfo.helpWanted;
->>>>>>> 53fc4ac8
     }
 
     if (helpInfo.helpWanted)
