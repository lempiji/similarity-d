--- conflicted
+++ resolved
@@ -73,7 +73,28 @@
          leaf(NodeKind.Keyword, "if")]);
     assert(ted(a, a) == 0);
     assert(ted(a, b) == 1); // one insertion
-<<<<<<< HEAD
+
+    // Deleting a subtree should cost its size (3 nodes here).
+    auto complex = Node(NodeKind.Other, "",
+        [Node(NodeKind.Other, "",
+            [leaf(NodeKind.Identifier, "x"),
+             leaf(NodeKind.Literal, "1")]),
+         leaf(NodeKind.Keyword, "if")]);
+    auto withoutSub = Node(NodeKind.Other, "",
+        [leaf(NodeKind.Keyword, "if")]);
+    assert(ted(complex, withoutSub) == 3);
+
+    // Replacing a child's label costs 1 when structure is the same.
+    auto c = Node(NodeKind.Other, "",
+        [leaf(NodeKind.Identifier, "a"),
+         leaf(NodeKind.Literal, "lit")]);
+    auto d = Node(NodeKind.Other, "",
+        [leaf(NodeKind.Identifier, "b"),
+         leaf(NodeKind.Literal, "lit")]);
+    assert(ted(c, d) == 1);
+
+    // Symmetry property.
+    assert(ted(a, b) == ted(b, a));
 }
 
 unittest
@@ -111,28 +132,4 @@
     ]);
 
     assert(ted(original, replaced) == 1); // one replacement
-=======
-
-    // Deleting a subtree should cost its size (3 nodes here).
-    auto complex = Node(NodeKind.Other, "",
-        [Node(NodeKind.Other, "",
-            [leaf(NodeKind.Identifier, "x"),
-             leaf(NodeKind.Literal, "1")]),
-         leaf(NodeKind.Keyword, "if")]);
-    auto withoutSub = Node(NodeKind.Other, "",
-        [leaf(NodeKind.Keyword, "if")]);
-    assert(ted(complex, withoutSub) == 3);
-
-    // Replacing a child's label costs 1 when structure is the same.
-    auto c = Node(NodeKind.Other, "",
-        [leaf(NodeKind.Identifier, "a"),
-         leaf(NodeKind.Literal, "lit")]);
-    auto d = Node(NodeKind.Other, "",
-        [leaf(NodeKind.Identifier, "b"),
-         leaf(NodeKind.Literal, "lit")]);
-    assert(ted(c, d) == 1);
-
-    // Symmetry property.
-    assert(ted(a, b) == ted(b, a));
->>>>>>> 307499be
 }